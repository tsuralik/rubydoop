--- conflicted
+++ resolved
@@ -34,17 +34,6 @@
         return 0;
     }
 
-<<<<<<< HEAD
-    private Map<RubySymbol, Class<?>> proxyClasses(final RubySymbol.SymbolTable symbols) {
-        return new HashMap<RubySymbol, Class<?>>() {{
-            put(symbols.getSymbol("mapper"), MapperProxy.class);
-            put(symbols.getSymbol("reducer"), ReducerProxy.class);
-            put(symbols.getSymbol("combiner"), CombinerProxy.class);
-            put(symbols.getSymbol("partitioner"), PartitionerProxy.class);
-            put(symbols.getSymbol("grouping_comparator"), GroupingComparatorProxy.class);
-            put(symbols.getSymbol("sort_comparator"), SortComparatorProxy.class);
-            put(symbols.getSymbol("input_format"), InputFormatProxy.class);
-=======
     private Map<String, Class<?>> proxyClasses() {
         return new HashMap<String, Class<?>>() {{
             put("mapper", MapperProxy.class);
@@ -53,7 +42,7 @@
             put("partitioner", PartitionerProxy.class);
             put("grouping_comparator", GroupingComparatorProxy.class);
             put("sort_comparator", SortComparatorProxy.class);
->>>>>>> 1eaab8b1
+            put("input_format", InputFormatProxy.class);
         }};
     }
 
