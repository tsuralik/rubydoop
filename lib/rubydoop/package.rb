--- conflicted
+++ resolved
@@ -140,14 +140,6 @@
       end
     end
 
-<<<<<<< HEAD
-    def load_path
-      Bundler.definition.specs_for(@options[:gem_groups]).flat_map do |spec|
-        if spec.full_name !~ /^(?:bundler|rubydoop)-\d+/
-          spec.require_paths.map do |rp| 
-            file = "#{spec.full_gem_path}/#{rp}"
-            "#{spec.full_gem_path}/#{rp}" if File.exists?(file)
-=======
     def create_load_path_setup_script(base_path)
       path = File.join(base_path, 'setup_load_path.rb')
       FileUtils.mkdir_p(File.dirname(path))
@@ -157,7 +149,6 @@
           gem_spec.require_paths.each do |path|
             relative_path = File.join(File.basename(gem_spec.full_gem_path), path)
             io.puts("$LOAD_PATH << 'gems/#{relative_path}'")
->>>>>>> 1eaab8b1
           end
         end
       end
