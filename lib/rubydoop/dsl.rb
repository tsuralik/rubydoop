--- conflicted
+++ resolved
@@ -89,19 +89,14 @@
     # @option options [JavaClass] :format The input format to use, defaults to `TextInputFormat`
     def input(paths, options={})
       paths = paths.join(',') if paths.is_a?(Enumerable)
-<<<<<<< HEAD
-      format = options[:format] || Hadoop::Mapreduce::Lib::Input::TextInputFormat
-      if format.respond_to?('set_input_paths')
-        format.set_input_paths(@job, paths)
-      end
-=======
       format = options.fetch(:format, :text)
       unless format.is_a?(Class)
         class_name = format.to_s.gsub(/^.|_./) {|x| x[-1,1].upcase } + "InputFormat"
         format = Hadoop::Mapreduce::Lib::Input.const_get(class_name)
       end
-      format.set_input_paths(@job, paths)
->>>>>>> 1eaab8b1
+      if format.respond_to?('set_input_paths')
+        format.set_input_paths(@job, paths)
+      end
       @job.set_input_format_class(format)
     end
 
@@ -116,17 +111,12 @@
     # @param [Hash] options
     # @option options [JavaClass] :format The output format to use, defaults to `TextOutputFormat`
     def output(dir, options={})
-<<<<<<< HEAD
-      format = options[:format] || Hadoop::Mapreduce::Lib::Output::TextOutputFormat
-      format.set_output_path(@job, Hadoop::Fs::Path.new(dir)) unless dir == nil
-=======
       format = options.fetch(:format, :text)
       unless format.is_a?(Class)
         class_name = format.to_s.gsub(/^.|_./) {|x| x[-1,1].upcase } + "OutputFormat"
         format = Hadoop::Mapreduce::Lib::Output.const_get(class_name)
       end
-      format.set_output_path(@job, Hadoop::Fs::Path.new(dir))
->>>>>>> 1eaab8b1
+      format.set_output_path(@job, Hadoop::Fs::Path.new(dir)) unless dir == nil
       @job.set_output_format_class(format)
     end
 
