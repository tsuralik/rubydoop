--- conflicted
+++ resolved
@@ -1,8 +1,4 @@
 module Rubydoop
   # @private
-<<<<<<< HEAD
-  VERSION = '1.0.4'
-=======
   VERSION = '1.1.0'
->>>>>>> 1eaab8b1
 end